<?xml version="1.0" encoding="UTF-8"?>
<package packagerversion="1.9.5" version="2.0" xmlns="http://pear.php.net/dtd/package-2.0" xmlns:tasks="http://pear.php.net/dtd/tasks-1.0" xmlns:xsi="http://www.w3.org/2001/XMLSchema-instance" xsi:schemaLocation="http://pear.php.net/dtd/tasks-1.0 http://pear.php.net/dtd/tasks-1.0.xsd http://pear.php.net/dtd/package-2.0 http://pear.php.net/dtd/package-2.0.xsd">
 <name>protobuf</name>
 <channel>pecl.php.net</channel>
 <summary>Google's language-neutral, platform-neutral, extensible mechanism for serializing structured data.</summary>
 <description>https://developers.google.com/protocol-buffers/</description>
 <lead>
  <name>Bo Yang</name>
  <user>stanleycheung</user>
  <email>protobuf-opensource@google.com</email>
  <active>yes</active>
 </lead>
<<<<<<< HEAD
 <date>2020-05-15</date>
 <time>13:26:23</time>
 <version>
  <release>3.12.0</release>
  <api>3.12.0</api>
=======
 <date>2020-05-26</date>
 <time>13:57:10</time>
 <version>
  <release>3.12.2</release>
  <api>3.12.2</api>
>>>>>>> 678da4f7
 </version>
 <stability>
  <release>stable</release>
  <api>stable</api>
 </stability>
 <license uri="https://opensource.org/licenses/BSD-3-Clause">3-Clause BSD License</license>
 <notes>GA release.</notes>
 <contents>
  <dir baseinstalldir="/" name="/">
    <file baseinstalldir="/" name="config.m4" role="src"/>
    <file baseinstalldir="/" name="array.c" role="src"/>
    <file baseinstalldir="/" name="builtin_descriptors.inc" role="src"/>
    <file baseinstalldir="/" name="def.c" role="src"/>
    <file baseinstalldir="/" name="encode_decode.c" role="src"/>
    <file baseinstalldir="/" name="map.c" role="src"/>
    <file baseinstalldir="/" name="message.c" role="src"/>
    <file baseinstalldir="/" name="protobuf.c" role="src"/>
    <file baseinstalldir="/" name="protobuf.h" role="src"/>
    <file baseinstalldir="/" name="storage.c" role="src"/>
    <file baseinstalldir="/" name="type_check.c" role="src"/>
    <file baseinstalldir="/" name="upb.c" role="src"/>
    <file baseinstalldir="/" name="upb.h" role="src"/>
    <file baseinstalldir="/" name="utf8.c" role="src"/>
    <file baseinstalldir="/" name="utf8.h" role="src"/>
    <file baseinstalldir="/" name="LICENSE" role="doc"/>
  </dir>
 </contents>
 <dependencies>
  <required>
   <php>
    <min>5.5.9</min>
   </php>
   <pearinstaller>
    <min>1.4.0</min>
   </pearinstaller>
  </required>
 </dependencies>
 <providesextension>protobuf</providesextension>
 <extsrcrelease/>
 <changelog>
  <release>
   <version>
    <release>3.1.0a1</release>
    <api>3.1.0a1</api>
   </version>
   <stability>
    <release>alpha</release>
    <api>alpha</api>
   </stability>
   <date>2016-09-23</date>
   <time>16:06:07</time>
   <license uri="https://opensource.org/licenses/BSD-3-Clause">3-Clause BSD License</license>
   <notes>
First alpha release
   </notes>
  </release>
  <release>
   <version>
    <release>3.2.0a1</release>
    <api>3.2.0a1</api>
   </version>
   <stability>
    <release>alpha</release>
    <api>alpha</api>
   </stability>
   <date>2017-01-13</date>
   <time>16:06:07</time>
   <license uri="https://opensource.org/licenses/BSD-3-Clause">3-Clause BSD License</license>
   <notes>
Second alpha release.
   </notes>
  </release>
  <release>
   <version>
    <release>3.3.0</release>
    <api>3.3.0</api>
   </version>
   <stability>
    <release>stable</release>
    <api>stable</api>
   </stability>
   <date>2017-04-28</date>
   <time>16:06:07</time>
   <license uri="https://opensource.org/licenses/BSD-3-Clause">3-Clause BSD License</license>
   <notes>
GA release.
   </notes>
  </release>
  <release>
   <version>
    <release>3.3.1</release>
    <api>3.3.0</api>
   </version>
   <stability>
    <release>stable</release>
    <api>stable</api>
   </stability>
   <date>2017-05-08</date>
   <time>15:33:07</time>
   <license uri="https://opensource.org/licenses/BSD-3-Clause">3-Clause BSD License</license>
   <notes>
GA release.
   </notes>
  </release>
  <release>
   <version>
    <release>3.3.2</release>
    <api>3.3.0</api>
   </version>
   <stability>
    <release>stable</release>
    <api>stable</api>
   </stability>
   <date>2017-06-21</date>
   <time>15:33:07</time>
   <license uri="https://opensource.org/licenses/BSD-3-Clause">3-Clause BSD License</license>
   <notes>
GA release.
   </notes>
  </release>
  <release>
   <version>
    <release>3.4.0</release>
    <api>3.4.0</api>
   </version>
   <stability>
    <release>stable</release>
    <api>stable</api>
   </stability>
   <date>2017-08-16</date>
   <time>15:33:07</time>
   <license uri="https://opensource.org/licenses/BSD-3-Clause">3-Clause BSD License</license>
   <notes>
GA release.
   </notes>
  </release>
  <release>
   <version>
    <release>3.4.1</release>
    <api>3.4.1</api>
   </version>
   <stability>
    <release>stable</release>
    <api>stable</api>
   </stability>
   <date>2017-09-14</date>
   <time>11:02:07</time>
   <license uri="https://opensource.org/licenses/BSD-3-Clause">3-Clause BSD License</license>
   <notes>
GA release.
   </notes>
  </release>
  <release>
   <version>
    <release>3.5.0</release>
    <api>3.5.0</api>
   </version>
   <stability>
    <release>stable</release>
    <api>stable</api>
   </stability>
   <date>2017-11-15</date>
   <time>11:02:07</time>
   <license uri="https://opensource.org/licenses/BSD-3-Clause">3-Clause BSD License</license>
   <notes>
GA release.
   </notes>
  </release>
  <release>
   <version>
    <release>3.5.0.1</release>
    <api>3.5.0.1</api>
   </version>
   <stability>
    <release>stable</release>
    <api>stable</api>
   </stability>
   <date>2017-12-06</date>
   <time>11:02:07</time>
   <license uri="https://opensource.org/licenses/BSD-3-Clause">3-Clause BSD License</license>
   <notes>
GA release.
   </notes>
  </release>
  <release>
   <version>
    <release>3.5.1</release>
    <api>3.5.1</api>
   </version>
   <stability>
    <release>stable</release>
    <api>stable</api>
   </stability>
   <date>2017-12-11</date>
   <time>11:02:07</time>
   <license uri="https://opensource.org/licenses/BSD-3-Clause">3-Clause BSD License</license>
   <notes>
GA release.
   </notes>
  </release>
  <release>
   <version>
    <release>3.5.2</release>
    <api>3.5.2</api>
   </version>
   <stability>
    <release>stable</release>
    <api>stable</api>
   </stability>
   <date>2018-03-06</date>
   <time>11:02:07</time>
   <license uri="https://opensource.org/licenses/BSD-3-Clause">3-Clause BSD License</license>
   <notes>
G  A release.
   </notes>
  </release>
  <release>
   <version>
    <release>3.6.0</release>
    <api>3.6.0</api>
   </version>
   <stability>
    <release>stable</release>
    <api>stable</api>
   </stability>
   <date>2018-06-06</date>
   <time>11:02:07</time>
   <license uri="https://opensource.org/licenses/BSD-3-Clause">3-Clause BSD License</license>
   <notes>
G  A release.
   </notes>
  </release>
  <release>
   <version>
    <release>3.6.1</release>
    <api>3.6.1</api>
   </version>
   <stability>
    <release>stable</release>
    <api>stable</api>
   </stability>
   <date>2018-08-03</date>
   <time>11:02:07</time>
   <license uri="https://opensource.org/licenses/BSD-3-Clause">3-Clause BSD License</license>
   <notes>
G  A release.
   </notes>
  </release>
  <release>
   <version>
    <release>3.7.0RC2</release>
    <api>3.7.0</api>
   </version>
   <stability>
    <release>stable</release>
    <api>stable</api>
   </stability>
   <date>2019-02-1</date>
   <time>10:22:43</time>
   <license uri="https://opensource.org/licenses/BSD-3-Clause">3-Clause BSD License</license>
   <notes>GA release.</notes>
  </release>
  <release>
   <version>
    <release>3.7.0RC3</release>
    <api>3.7.0</api>
   </version>
   <stability>
    <release>beta</release>
    <api>beta</api>
   </stability>
   <date>2019-02-22</date>
   <time>11:31:21</time>
   <license uri="https://opensource.org/licenses/BSD-3-Clause">3-Clause BSD License</license>
   <notes>GA release.</notes>
  </release>
  <release>
   <version>
    <release>3.7.0</release>
    <api>3.7.0</api>
   </version>
   <stability>
    <release>stable</release>
    <api>stable</api>
   </stability>
   <date>2019-02-28</date>
   <time>10:19:15</time>
   <license uri="https://opensource.org/licenses/BSD-3-Clause">3-Clause BSD License</license>
   <notes>GA release.</notes>
  </release>
  <release>
   <version>
    <release>3.7.1</release>
    <api>3.7.1</api>
   </version>
   <stability>
    <release>stable</release>
    <api>stable</api>
   </stability>
   <date>2019-03-25</date>
   <time>13:23:39</time>
   <license uri="https://opensource.org/licenses/BSD-3-Clause">3-Clause BSD License</license>
   <notes>GA release.</notes>
  </release>
  <release>
   <version>
    <release>3.8.0RC1</release>
    <api>3.8.0</api>
   </version>
   <stability>
    <release>beta</release>
    <api>beta</api>
   </stability>
   <date>2019-04-23</date>
   <time>16:14:52</time>
   <license uri="https://opensource.org/licenses/BSD-3-Clause">3-Clause BSD License</license>
   <notes>GA release.</notes>
  </release>
  <release>
   <version>
    <release>3.8.0</release>
    <api>3.8.0</api>
   </version>
   <stability>
    <release>stable</release>
    <api>stable</api>
   </stability>
   <date>2019-05-21</date>
   <time>14:07:13</time>
   <license uri="https://opensource.org/licenses/BSD-3-Clause">3-Clause BSD License</license>
   <notes>GA release.</notes>
  </release>
  <release>
   <version>
    <release>3.9.0RC1</release>
    <api>3.9.0</api>
   </version>
   <stability>
    <release>beta</release>
    <api>beta</api>
   </stability>
   <date>2019-06-17</date>
   <time>09:34:50</time>
   <license uri="https://opensource.org/licenses/BSD-3-Clause">3-Clause BSD License</license>
   <notes>GA release.</notes>
  </release>
  <release>
   <version>
    <release>3.9.0</release>
    <api>3.9.0</api>
   </version>
   <stability>
    <release>stable</release>
    <api>stable</api>
   </stability>
   <date>2019-07-10</date>
   <time>16:50:08</time>
   <license uri="https://opensource.org/licenses/BSD-3-Clause">3-Clause BSD License</license>
   <notes>GA release.</notes>
  </release>
  <release>
   <version>
    <release>3.9.1</release>
    <api>3.9.1</api>
   </version>
   <stability>
    <release>stable</release>
    <api>stable</api>
   </stability>
   <date>2019-08-02</date>
   <time>15:59:08</time>
   <license uri="https://opensource.org/licenses/BSD-3-Clause">3-Clause BSD License</license>
   <notes>GA release.</notes>
  </release>
  <release>
   <version>
    <release>3.10.0RC1</release>
    <api>3.10.0</api>
   </version>
   <stability>
    <release>beta</release>
    <api>beta</api>
   </stability>
   <date>2019-09-04</date>
   <time>13:24:25</time>
   <license uri="https://opensource.org/licenses/BSD-3-Clause">3-Clause BSD License</license>
   <notes>GA release.</notes>
  </release>
  <release>
   <version>
    <release>3.10.0RC1</release>
    <api>3.10.0</api>
   </version>
   <stability>
    <release>beta</release>
    <api>beta</api>
   </stability>
   <date>2019-09-05</date>
   <time>10:12:46</time>
   <license uri="https://opensource.org/licenses/BSD-3-Clause">3-Clause BSD License</license>
   <notes>GA release.</notes>
  </release>
  <release>
   <version>
    <release>3.10.0</release>
    <api>3.10.0</api>
   </version>
   <stability>
    <release>stable</release>
    <api>stable</api>
   </stability>
   <date>2019-09-12</date>
   <time>13:48:02</time>
   <license uri="https://opensource.org/licenses/BSD-3-Clause">3-Clause BSD License</license>
   <notes>GA release.</notes>
  </release>
  <release>
   <version>
    <release>3.11.0RC1</release>
    <api>3.11.0</api>
   </version>
   <stability>
    <release>beta</release>
    <api>beta</api>
   </stability>
   <date>2019-11-15</date>
   <time>11:44:18</time>
   <license uri="https://opensource.org/licenses/BSD-3-Clause">3-Clause BSD License</license>
   <notes>GA release.</notes>
  </release>
  <release>
   <version>
    <release>3.11.0RC2</release>
    <api>3.11.0</api>
   </version>
   <stability>
    <release>beta</release>
    <api>beta</api>
   </stability>
   <date>2019-11-21</date>
   <time>10:38:49</time>
   <license uri="https://opensource.org/licenses/BSD-3-Clause">3-Clause BSD License</license>
   <notes>GA release.</notes>
  </release>
  <release>
   <version>
    <release>3.11.0</release>
    <api>3.11.0</api>
   </version>
   <stability>
    <release>stable</release>
    <api>stable</api>
   </stability>
   <date>2019-11-25</date>
   <time>11:47:41</time>
   <license uri="https://opensource.org/licenses/BSD-3-Clause">3-Clause BSD License</license>
   <notes>GA release.</notes>
  </release>
  <release>
   <version>
    <release>3.11.1</release>
    <api>3.11.1</api>
   </version>
   <stability>
    <release>stable</release>
    <api>stable</api>
   </stability>
   <date>2019-12-02</date>
   <time>11:09:17</time>
   <license uri="https://opensource.org/licenses/BSD-3-Clause">3-Clause BSD License</license>
   <notes>GA release.</notes>
  </release>
  <release>
   <version>
    <release>3.11.2</release>
    <api>3.11.2</api>
   </version>
   <stability>
    <release>stable</release>
    <api>stable</api>
   </stability>
   <date>2019-12-10</date>
   <time>11:22:54</time>
   <license uri="https://opensource.org/licenses/BSD-3-Clause">3-Clause BSD License</license>
   <notes>GA release.</notes>
  </release>
  <release>
   <version>
    <release>3.11.3</release>
    <api>3.11.3</api>
   </version>
   <stability>
    <release>stable</release>
    <api>stable</api>
   </stability>
   <date>2020-01-28</date>
   <time>10:20:43</time>
   <license uri="https://opensource.org/licenses/BSD-3-Clause">3-Clause BSD License</license>
   <notes>GA release.</notes>
  </release>
  <release>
   <version>
    <release>3.11.4</release>
    <api>3.11.4</api>
   </version>
   <stability>
    <release>stable</release>
    <api>stable</api>
   </stability>
   <date>2020-02-12</date>
   <time>12:46:57</time>
   <license uri="https://opensource.org/licenses/BSD-3-Clause">3-Clause BSD License</license>
   <notes>GA release.</notes>
  </release>
  <release>
   <version>
    <release>3.12.0RC1</release>
    <api>3.12.0</api>
   </version>
   <stability>
    <release>beta</release>
    <api>beta</api>
   </stability>
   <date>2020-04-30</date>
   <time>14:23:34</time>
   <license uri="https://opensource.org/licenses/BSD-3-Clause">3-Clause BSD License</license>
   <notes>GA release.</notes>
  </release>
  <release>
   <version>
    <release>3.12.0RC2</release>
    <api>3.12.0</api>
   </version>
   <stability>
    <release>beta</release>
    <api>beta</api>
   </stability>
   <date>2020-05-12</date>
   <time>12:48:03</time>
   <license uri="https://opensource.org/licenses/BSD-3-Clause">3-Clause BSD License</license>
   <notes>GA release.</notes>
  </release>
  <release>
   <version>
    <release>3.12.0</release>
    <api>3.12.0</api>
   </version>
   <stability>
    <release>stable</release>
    <api>stable</api>
   </stability>
   <date>2020-05-15</date>
   <time>13:26:23</time>
   <license uri="https://opensource.org/licenses/BSD-3-Clause">3-Clause BSD License</license>
   <notes>GA release.</notes>
  </release>
<<<<<<< HEAD
=======
  <release>
   <version>
    <release>3.12.1</release>
    <api>3.12.1</api>
   </version>
   <stability>
    <release>stable</release>
    <api>stable</api>
   </stability>
   <date>2020-05-20</date>
   <time>10:18:13</time>
   <license uri="https://opensource.org/licenses/BSD-3-Clause">3-Clause BSD License</license>
   <notes>GA release.</notes>
  </release>
  <release>
   <version>
    <release>3.12.2</release>
    <api>3.12.2</api>
   </version>
   <stability>
    <release>stable</release>
    <api>stable</api>
   </stability>
   <date>2020-05-26</date>
   <time>13:57:10</time>
   <license uri="https://opensource.org/licenses/BSD-3-Clause">3-Clause BSD License</license>
   <notes>GA release.</notes>
  </release>
>>>>>>> 678da4f7
 </changelog>
</package><|MERGE_RESOLUTION|>--- conflicted
+++ resolved
@@ -10,19 +10,11 @@
   <email>protobuf-opensource@google.com</email>
   <active>yes</active>
  </lead>
-<<<<<<< HEAD
- <date>2020-05-15</date>
- <time>13:26:23</time>
- <version>
-  <release>3.12.0</release>
-  <api>3.12.0</api>
-=======
  <date>2020-05-26</date>
  <time>13:57:10</time>
  <version>
   <release>3.12.2</release>
   <api>3.12.2</api>
->>>>>>> 678da4f7
  </version>
  <stability>
   <release>stable</release>
@@ -579,8 +571,6 @@
    <license uri="https://opensource.org/licenses/BSD-3-Clause">3-Clause BSD License</license>
    <notes>GA release.</notes>
   </release>
-<<<<<<< HEAD
-=======
   <release>
    <version>
     <release>3.12.1</release>
@@ -609,6 +599,5 @@
    <license uri="https://opensource.org/licenses/BSD-3-Clause">3-Clause BSD License</license>
    <notes>GA release.</notes>
   </release>
->>>>>>> 678da4f7
  </changelog>
 </package>